# PostgreSQL HTTP Client


## Motivation

Wouldn't it be nice to be able to write a trigger that called a web service? Either to get back a result, or to poke that service into refreshing itself against the new state of the database?

This extension is for that. 

## Examples

    > SELECT urlencode('my special string''s & things?');

                  urlencode              
    -------------------------------------
     my+special+string%27s+%26+things%3F
    (1 row)


    > SELECT content FROM http_get('http://localhost');

                       content                    
    ----------------------------------------------
     <html><body><h1>It works!</h1></body></html>
    (1 row)


    > SELECT status, content_type, content FROM http_get('http://localhost');

     status | content_type |                   content                    
    --------+--------------+----------------------------------------------
        200 | text/html    | <html><body><h1>It works!</h1></body></html>
    (1 row)

  
    > SELECT (unnest(headers)).* FROM http_get('http://localhost');

          field       |                                value                                 
    ------------------+----------------------------------------------------------------------
     Date             | Wed, 17 Dec 2014 21:47:27 GMT
     Server           | Apache/2.2.26 (Unix) DAV/2 PHP/5.4.30 mod_ssl/2.2.26 OpenSSL/0.9.8za
     Content-Location | index.html.en
     Vary             | negotiate
     TCN              | choice
     Last-Modified    | Sat, 30 Nov 2013 03:48:45 GMT
     ETag             | "a2961-2c-4ec5cd2d28140"
     Accept-Ranges    | bytes
     Content-Length   | 44
     Connection       | close
     Content-Type     | text/html
     Content-Language | en

	  
    > SELECT status,content FROM http_put('http://localhost/resource', 'some text', 'text/plain');
    
     status |                                content                                
    --------+-----------------------------------------------------------------------
        405 | <!DOCTYPE HTML PUBLIC "-//IETF//DTD HTML 2.0//EN">                   +
            | <html><head>                                                         +
            | <title>405 Method Not Allowed</title>                                +
            | </head><body>                                                        +
            | <h1>Method Not Allowed</h1>                                          +
            | <p>The requested method PUT is not allowed for the URL /resource.</p>+
            | </body></html>                                                       +
            | 

    > SELECT status, content FROM http_delete('http://localhost');

     status |                                    content                                    
    --------+-------------------------------------------------------------------------------
        405 | <!DOCTYPE HTML PUBLIC "-//IETF//DTD HTML 2.0//EN">                           +
            | <html><head>                                                                 +
            | <title>405 Method Not Allowed</title>                                        +
            | </head><body>                                                                +
            | <h1>Method Not Allowed</h1>                                                  +
            | <p>The requested method DELETE is not allowed for the URL /index.html.en.</p>+
            | </body></html>                                                               +
            | 

To POST to a URL using a data payload instead of parameters embedded in the URL, use the ``application/x-www-form-urlencoded`` content type.

    SELECT status, content 
      FROM http_post('http://localhost/myform',
                     'myvar=myval&foo=bar',
                     'application/x-www-form-urlencoded);


Remember to [URL encode](http://en.wikipedia.org/wiki/Percent-encoding) content that includes any "special" characters (really, anything other than a-z and 0-9). 

    SELECT status, content 
      FROM http_post('http://localhost/myform',
                     'myvar=' || urlencode('my special string & things?'),
                     'application/x-www-form-urlencoded);

<<<<<<< HEAD
To access binary content, you must coerce the content from the defeault `varchar` representation to a `bytea` representation using the `textsend` function. Using the default `varchar::bytea` cast will not work, as the cast will stop the first time it hits a zero-valued byte (common in binary data).
=======
To access binary content, you must coerce the content from the default `varchar` representation to a `bytea` representation using the `textsend` function. Using the default `varchar::bytea` cast will not work, as the cast will stop the first it hits a zero-valued byte (common in binary data).
>>>>>>> dc94eff1

    WITH 
      http AS ( 
        SELECT * FROM http_get('http://localhost/PoweredByMacOSXLarge.gif') 
      ), 
      headers AS (
        SELECT (unnest(headers)).* FROM http
      ) 
    SELECT 
      http.content_type,
      length(textsend(http.content)) AS length_binary, 
      headers.value AS length_headers 
    FROM http, headers 
    WHERE field = 'Content-Length';
    
     content_type | length_binary | length_headers 
    --------------+---------------+----------------
     image/gif    |         31958 | 31958

## Concepts

Every HTTP call is a made up of an `http_request` and an `http_response`.

         Composite type "public.http_request"
        Column    |       Type        | Modifiers 
    --------------+-------------------+-----------
     method       | http_method       | 
     uri          | character varying | 
     headers      | http_header[]     | 
     content_type | character varying | 
     content      | character varying | 

        Composite type "public.http_response"
        Column    |       Type        | Modifiers 
    --------------+-------------------+-----------
     status       | integer           | 
     content_type | character varying | 
     headers      | http_header[]     | 
     content      | character varying | 

The utility functions, `http_get()`, `http_post()`, `http_put()`, and `http_delete()` are just wrappers around a master function, `http(http_request)` that returns `http_response`.

The `headers` field for requests and response is a PostgreSQL array of type `http_header` which is just a simple tuple.

      Composite type "public.http_header"
     Column |       Type        | Modifiers 
    --------+-------------------+-----------
     field  | character varying | 
     value  | character varying | 

As seen in the examples, you can easily unspool the array of `http_header` tuples into a result set using the PostgreSQL `unnest()` function on the array. From there you can easily select the particular header you are interested in.

## Functions

* `http_header(field VARCHAR, value VARCHAR)` returns `http_header`
* `http(request http_request)` returns `http_response`
* `http_get(uri VARCHAR)` returns `http_response`
* `http_post(uri VARCHAR, content VARCHAR, content_type VARCHAR)` returns `http_response`
* `http_put(uri VARCHAR, content VARCHAR, content_type VARCHAR)` returns `http_response`
* `http_delete(uri VARCHAR)` returns `http_resonse`
* `urlencode(string VARCHAR)` returns `text`

## Installation

### UNIX

If you have PostgreSQL devel packages and CURL devel packages installed, you should have `pg_config` and `curl-config` on your path, so you should be able to just run `make`, then `make install`, then in your database `CREATE EXTENSION http`.

If you already installed version 1.0 and you just want to upgrade, then `ALTER EXTENSION http UPDATE TO '1.1'`.

### Windows

Sorry, no story here yet.

## Why This is a Bad Idea

- "What happens if the web page takes a long time to return?" Your SQL call will just wait there until it does. Make sure your web service fails fast.
- "What if the web page returns junk?" Your SQL call will have to test for junk before doing anything with the payload.
- "What if the web page never returns?" I've found this code can really hang a back-end hard. The curl timeout settings need more testing and tweaking for faster failure and timeout.


## To Do

- The new http://www.postgresql.org/docs/9.3/static/bgworker.html background worker support could be used to set up an HTTP request queue, so that pgsql-http can register a request and callback and then return immediately.
- Inevitably some web server will return gzip content (Content-Encoding) without being asked for it. Handling that gracefully would be good.
<|MERGE_RESOLUTION|>--- conflicted
+++ resolved
@@ -77,7 +77,7 @@
             | </body></html>                                                               +
             | 
 
-To POST to a URL using a data payload instead of parameters embedded in the URL, use the ``application/x-www-form-urlencoded`` content type.
+To POST to a URL using a data payload instead of parameters embedded in the URL, use the `application/x-www-form-urlencoded` content type.
 
     SELECT status, content 
       FROM http_post('http://localhost/myform',
@@ -92,11 +92,7 @@
                      'myvar=' || urlencode('my special string & things?'),
                      'application/x-www-form-urlencoded);
 
-<<<<<<< HEAD
-To access binary content, you must coerce the content from the defeault `varchar` representation to a `bytea` representation using the `textsend` function. Using the default `varchar::bytea` cast will not work, as the cast will stop the first time it hits a zero-valued byte (common in binary data).
-=======
-To access binary content, you must coerce the content from the default `varchar` representation to a `bytea` representation using the `textsend` function. Using the default `varchar::bytea` cast will not work, as the cast will stop the first it hits a zero-valued byte (common in binary data).
->>>>>>> dc94eff1
+To access binary content, you must coerce the content from the default `varchar` representation to a `bytea` representation using the `textsend` function. Using the default `varchar::bytea` cast will not work, as the cast will stop the first time it hits a zero-valued byte (common in binary data).
 
     WITH 
       http AS ( 
